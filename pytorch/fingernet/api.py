--- conflicted
+++ resolved
@@ -7,13 +7,10 @@
 from .model import DEFAULT_WEIGHTS_PATH
 from .lightning import FingerNetLightning, FingerprintDataModule
 
-<<<<<<< HEAD
-=======
 DEFAULT_WEIGHTS_PATH = os.path.abspath(
     os.path.join(os.path.dirname(__file__), "../../models/released_version/Model.pth")
 )
 
->>>>>>> 624dec79
 # Defina a precisão do matmul para otimização
 torch.set_float32_matmul_precision('medium')
 
@@ -26,7 +23,6 @@
     original_filename = os.path.basename(result_item['input_path'])
     # Pega o nome do arquivo sem a extensão para os arquivos .txt e .npy (ex: '101_1')
     base_name = os.path.splitext(original_filename)[0]
-<<<<<<< HEAD
 
     # --- Salva cada componente em seu respectivo subdiretório ---
 
@@ -42,23 +38,6 @@
     mask_path = os.path.join(output_path, 'mask', original_filename)
     Image.fromarray(result_item['segmentation_mask']).save(mask_path)
 
-=======
-
-    # --- Salva cada componente em seu respectivo subdiretório ---
-
-    # Salvar minúcias (.txt)
-    minutiae_path = os.path.join(output_path, 'minutiae', f"{base_name}.txt")
-    np.savetxt(minutiae_path, result_item['minutiae'], fmt=['%.0f', '%.0f', '%.6f', '%.6f'], header='x, y, angle, score', delimiter=',')
-
-    # Salvar imagem melhorada (.png)
-    enhanced_path = os.path.join(output_path, 'enhanced', original_filename)
-    Image.fromarray(result_item['enhanced_image']).save(enhanced_path)
-
-    # Salvar máscara (.png)
-    mask_path = os.path.join(output_path, 'mask', original_filename)
-    Image.fromarray(result_item['segmentation_mask']).save(mask_path)
-
->>>>>>> 624dec79
     # Salvar campo de orientação (codificado em PNG)
     ori_cpu = result_item['orientation_field']
 
@@ -161,121 +140,5 @@
         callbacks=[results_saver] # Passa o callback para o Trainer
     )
 
-<<<<<<< HEAD
     # 4. Executar a inferência
-    trainer.predict(model=model_module, datamodule=data_module)
-=======
-    trainer.predict(model=model_module, datamodule=data_module)
-
-def run_inference(input_path: str, output_path: str, weights_path: str, recursive: bool, batch_size: int, device: str, num_gpus: int | None, num_cores: int | None):
-    """
-    Executa a inferência em imagens usando o FingerNetWrapper com suporte a lotes
-    e salva os resultados processados.
-
-    Args:
-        input_path (str): Caminho para um arquivo de imagem ou um diretório.
-        output_path (str): Caminho para o diretório onde os resultados serão salvos.
-        weights_path (str): Caminho para o arquivo de pesos do modelo (.pth).
-        recursive (bool): Se True, busca por imagens recursivamente.
-        batch_size (int): O tamanho do lote para processamento.
-        device (str): O dispositivo a ser utilizado (ex: "cpu" ou "cuda").
-        num_gpus (int | None): O número de GPUs a serem utilizadas (ou None para usar todas).
-        num_cores (int | None): O número de CPUs a serem utilizadas (ou None para usar todas).
-    """
-    # 1. Preparação do Modelo e Dispositivo
-    print("--- Inicializando FingerNet ---")
-
-    if device is None:
-        device = "cuda" if torch.cuda.is_available() else "cpu"
-    
-    if device == "cpu":
-        # Set torch number of cores
-        if num_cores is not None:
-            torch.set_num_threads(num_cores)
-
-    device = torch.device(device)
-
-
-    try:
-        model = get_fingernet(weights_path, device, log=True, num_gpus=num_gpus)
-    except FileNotFoundError as e:
-        print(f"Erro: {e}")
-        return
-
-    print(f"\n--- Buscando imagens em: {input_path} ---")
-    
-    # 2. Descoberta de Imagens
-    image_paths = []
-    if os.path.isfile(input_path):
-        image_paths.append(input_path)
-    elif os.path.isdir(input_path):
-        extensoes = ['png', 'jpg', 'jpeg', 'bmp', 'tif']
-        for ext in extensoes:
-            pattern = f"{input_path}/**/*.{ext.lower()}" if recursive else f"{input_path}/*.{ext.lower()}"
-            image_paths.extend(glob.glob(pattern, recursive=recursive))
-    
-    if not image_paths:
-        print("Nenhuma imagem encontrada.")
-        return
-
-    # 3. Geração dos Lotes (Batches)
-    batches = [image_paths[i:i + batch_size] for i in range(0, len(image_paths), batch_size)]
-    print(f"Encontradas {len(image_paths)} imagens, divididas em {len(batches)} lotes de tamanho até {batch_size}.")
-
-    # 4. Loop de Inferência por Lote
-    for batch_idx, batch_paths in tqdm(enumerate(batches), total=len(batches), desc="Processando lotes", unit="batch"):
-        #print(f"\n--- Processando Lote {batch_idx + 1}/{len(batches)} ---")
-        
-        # a. Carregar e pré-processar as imagens do lote
-        tensor_list = []
-        for img_path in batch_paths:
-            img_pil = Image.open(img_path).convert('L')
-            img_np = np.array(img_pil, dtype=np.float32) / 255.0
-            tensor_list.append(torch.from_numpy(img_np))
-
-        # b. Empilhar em um único tensor de lote [B, C, H, W]
-        # O torch.stack criará um lote, que é então movido para o dispositivo.
-        input_batch = torch.stack(tensor_list).unsqueeze(1).to(device)
-
-        # c. Executar a inferência no lote inteiro
-        results = model(input_batch)
-
-        # d. Salvar resultados para cada imagem no lote
-        for i, image_path in enumerate(batch_paths):
-            #print(f"  Salvando resultados para: {os.path.basename(image_path)}")
-
-            # Desempacotar resultado da i-ésima imagem do lote
-            minutiae_tensor = results['minutiae'][i]
-            enhanced_tensor = results['enhanced_image'][i]
-            mask_tensor = results['segmentation_mask'][i]
-            orientation_tensor = results['orientation_field'][i]
-            
-            # Preparar o diretório de saída
-            base_name = os.path.splitext(os.path.basename(image_path))[0]
-            result_dir = os.path.join(output_path, base_name)
-            os.makedirs(result_dir, exist_ok=True)
-
-            # Mover tensores para CPU e salvar
-            mnts_cpu = minutiae_tensor.cpu().numpy()
-            enh_cpu = enhanced_tensor.cpu().numpy()
-            mask_cpu = mask_tensor.cpu().numpy()
-            ori_cpu = orientation_tensor.cpu().numpy()
-
-            # Salvar minúcias
-            minutiae_path = os.path.join(result_dir, 'minutiae.txt')
-            np.savetxt(minutiae_path, mnts_cpu, fmt=['%.0f', '%.0f','%.6f','%.6f'], header='x, y, angle, score', delimiter=',')
-
-            # Salvar imagem melhorada
-            Image.fromarray(enh_cpu).save(os.path.join(result_dir, 'enhanced.png'))
-            
-            # Salvar máscara
-            Image.fromarray(mask_cpu).save(os.path.join(result_dir, 'mask.png'))
-
-            # Salvar campo de orientação (visual e bruto)
-            ori_norm_visual = ((ori_cpu - ori_cpu.min()) / (ori_cpu.max() - ori_cpu.min() + 1e-8) * 255).astype(np.uint8)
-            Image.fromarray(ori_norm_visual).save(os.path.join(result_dir, 'orientation_visual.png'))
-            
-            np.save(os.path.join(result_dir, 'orientation_field.npy'), ori_cpu) # SALVANDO O .NPY
-            
-    print("\n--- Processo de inferência concluído. ---")
->>>>>>> 624dec79
+    trainer.predict(model=model_module, datamodule=data_module)